--- conflicted
+++ resolved
@@ -63,11 +63,7 @@
     // Verify the sender has adequate balance.
     verify!(
         time_independent_only || sender_balance >= total_amount,
-<<<<<<< HEAD
-        Invalid::FromBalanceInsufficient(transfer.amount, sender_balance)
-=======
         Invalid::FromBalanceInsufficient(total_amount, sender_balance)
->>>>>>> 89cb01cc
     );
 
     // Verify sender balance will not be "dust" (i.e., greater than zero but less than the minimum deposit

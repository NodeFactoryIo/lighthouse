use super::BeaconState;
use crate::*;
use core::num::NonZeroUsize;
use serde_derive::{Deserialize, Serialize};
use ssz_derive::{Decode, Encode};
use std::ops::Range;
use swap_or_not_shuffle::shuffle_list;

mod tests;

/// Computes and stores the shuffling for an epoch. Provides various getters to allow callers to
/// read the committees for the given epoch.
#[derive(Debug, Default, PartialEq, Clone, Serialize, Deserialize, Encode, Decode)]
pub struct CommitteeCache {
    initialized_epoch: Option<Epoch>,
    shuffling: Vec<usize>,
    shuffling_positions: Vec<Option<NonZeroUsize>>,
    shuffling_start_shard: u64,
    shard_count: u64,
    committee_count: usize,
    slots_per_epoch: u64,
}

impl CommitteeCache {
    /// Return a new, fully initialized cache.
    ///
    /// Spec v0.6.1
    pub fn initialized<T: EthSpec>(
        state: &BeaconState<T>,
        epoch: Epoch,
        spec: &ChainSpec,
    ) -> Result<CommitteeCache, Error> {
        let relative_epoch = RelativeEpoch::from_epoch(state.current_epoch(), epoch)
            .map_err(|_| Error::EpochOutOfBounds)?;

        // May cause divide-by-zero errors.
        if T::slots_per_epoch() == 0 {
            return Err(Error::ZeroSlotsPerEpoch);
        }

        let active_validator_indices =
            get_active_validator_indices(&state.validator_registry, epoch);

        if active_validator_indices.is_empty() {
            return Err(Error::InsufficientValidators);
        }

        let committee_count = T::get_epoch_committee_count(
            active_validator_indices.len(),
            spec.target_committee_size,
        ) as usize;

        let shuffling_start_shard = match relative_epoch {
            RelativeEpoch::Current => state.latest_start_shard,
            RelativeEpoch::Previous => {
<<<<<<< HEAD
                let shard_delta = T::get_shard_delta(active_validator_indices.len());
=======
                let committees_in_previous_epoch = T::get_epoch_committee_count(
                    active_validator_indices.len(),
                    spec.target_committee_size,
                ) as u64;
>>>>>>> 4c0724fb

                (state.latest_start_shard + T::ShardCount::to_u64() - shard_delta)
                    % T::ShardCount::to_u64()
            }
            RelativeEpoch::Next => {
                let current_active_validators =
                    get_active_validator_count(&state.validator_registry, state.current_epoch());
<<<<<<< HEAD
                let shard_delta = T::get_shard_delta(current_active_validators);
=======
                let committees_in_current_epoch = T::get_epoch_committee_count(
                    current_active_validators,
                    spec.target_committee_size,
                ) as u64;
>>>>>>> 4c0724fb

                (state.latest_start_shard + shard_delta) % T::ShardCount::to_u64()
            }
        };

        let seed = state.generate_seed(epoch, spec)?;

        let shuffling = shuffle_list(
            active_validator_indices,
            spec.shuffle_round_count,
            &seed[..],
            false,
        )
        .ok_or_else(|| Error::UnableToShuffle)?;

        // The use of `NonZeroUsize` reduces the maximum number of possible validators by one.
        if state.validator_registry.len() > usize::max_value() - 1 {
            return Err(Error::TooManyValidators);
        }

        let mut shuffling_positions = vec![None; state.validator_registry.len()];
        for (i, v) in shuffling.iter().enumerate() {
            shuffling_positions[*v] = NonZeroUsize::new(i + 1);
        }

        Ok(CommitteeCache {
            initialized_epoch: Some(epoch),
            shuffling_start_shard,
            shuffling,
            shard_count: T::shard_count() as u64,
            committee_count,
            slots_per_epoch: T::slots_per_epoch(),
            shuffling_positions,
        })
    }

    /// Returns `true` if the cache has been initialized at the supplied `epoch`.
    ///
    /// An non-initialized cache does not provide any useful information.
    pub fn is_initialized_at(&self, epoch: Epoch) -> bool {
        Some(epoch) == self.initialized_epoch
    }

    /// Returns the **shuffled** list of active validator indices for the initialized epoch.
    ///
    /// These indices are not in ascending order.
    ///
    /// Always returns `&[]` for a non-initialized epoch.
    ///
    /// Spec v0.6.1
    pub fn active_validator_indices(&self) -> &[usize] {
        &self.shuffling
    }

    /// Returns the shuffled list of active validator indices for the initialized epoch.
    ///
    /// Always returns `&[]` for a non-initialized epoch.
    ///
    /// Spec v0.6.1
    pub fn shuffling(&self) -> &[usize] {
        &self.shuffling
    }

    /// Return `Some(CrosslinkCommittee)` if the given shard has a committee during the given
    /// `epoch`.
    ///
    /// Always returns `None` for a non-initialized epoch.
    ///
    /// Spec v0.6.1
    pub fn get_crosslink_committee_for_shard(&self, shard: Shard) -> Option<CrosslinkCommittee> {
        if shard >= self.shard_count || self.initialized_epoch.is_none() {
            return None;
        }

        let committee_index =
            (shard + self.shard_count - self.shuffling_start_shard) % self.shard_count;
        let committee = self.compute_committee(committee_index as usize)?;
        let slot = self.crosslink_slot_for_shard(shard)?;

        Some(CrosslinkCommittee {
            shard,
            committee,
            slot,
        })
    }

    /// Returns the `AttestationDuty` for the given `validator_index`.
    ///
    /// Returns `None` if the `validator_index` does not exist, does not have duties or `Self` is
    /// non-initialized.
    pub fn get_attestation_duties(&self, validator_index: usize) -> Option<AttestationDuty> {
        let i = self.shuffled_position(validator_index)?;

        (0..self.committee_count)
            .map(|nth_committee| (nth_committee, self.compute_committee_range(nth_committee)))
            .find(|(_, range)| {
                if let Some(range) = range {
                    (range.start <= i) && (range.end > i)
                } else {
                    false
                }
            })
            .and_then(|(nth_committee, range)| {
                let shard = (self.shuffling_start_shard + nth_committee as u64) % self.shard_count;
                let slot = self.crosslink_slot_for_shard(shard)?;
                let range = range?;
                let committee_index = i - range.start;
                let committee_len = range.end - range.start;

                Some(AttestationDuty {
                    slot,
                    shard,
                    committee_index,
                    committee_len,
                })
            })
    }

    /// Returns the number of active validators in the initialized epoch.
    ///
    /// Always returns `usize::default()` for a non-initialized epoch.
    ///
    /// Spec v0.6.1
    pub fn active_validator_count(&self) -> usize {
        self.shuffling.len()
    }

    /// Returns the total number of committees in the initialized epoch.
    ///
    /// Always returns `usize::default()` for a non-initialized epoch.
    ///
    /// Spec v0.6.1
    pub fn epoch_committee_count(&self) -> usize {
        self.committee_count
    }

    /// Returns the shard assigned to the first committee in the initialized epoch.
    ///
    /// Always returns `u64::default()` for a non-initialized epoch.
    pub fn epoch_start_shard(&self) -> u64 {
        self.shuffling_start_shard
    }

    /// Returns all crosslink committees, if any, for the given slot in the initialized epoch.
    ///
    /// Returns `None` if `slot` is not in the initialized epoch, or if `Self` is not initialized.
    ///
    /// Spec v0.6.1
    pub fn get_crosslink_committees_for_slot(&self, slot: Slot) -> Option<Vec<CrosslinkCommittee>> {
        let position = self
            .initialized_epoch?
            .position(slot, self.slots_per_epoch)?;
        let committees_per_slot = self.committee_count / self.slots_per_epoch as usize;
        let position = position * committees_per_slot;

        if position >= self.committee_count {
            None
        } else {
            let mut committees = Vec::with_capacity(committees_per_slot);

            for index in position..position + committees_per_slot {
                let committee = self.compute_committee(index)?;
                let shard = (self.shuffling_start_shard + index as u64) % self.shard_count;

                committees.push(CrosslinkCommittee {
                    committee,
                    shard,
                    slot,
                });
            }

            Some(committees)
        }
    }

    /// Returns the first committee of the first slot of the initialized epoch.
    ///
    /// Always returns `None` for a non-initialized epoch.
    ///
    /// Spec v0.6.1
    pub fn first_committee_at_slot(&self, slot: Slot) -> Option<&[usize]> {
        self.get_crosslink_committees_for_slot(slot)?
            .first()
            .and_then(|cc| Some(cc.committee))
    }

    /// Returns a slice of `self.shuffling` that represents the `index`'th committee in the epoch.
    ///
    /// Spec v0.6.1
    fn compute_committee(&self, index: usize) -> Option<&[usize]> {
        Some(&self.shuffling[self.compute_committee_range(index)?])
    }

    /// Returns a range of `self.shuffling` that represents the `index`'th committee in the epoch.
    ///
    /// To avoid a divide-by-zero, returns `None` if `self.committee_count` is zero.
    ///
    /// Spec v0.6.1
    fn compute_committee_range(&self, index: usize) -> Option<Range<usize>> {
        if self.committee_count == 0 {
            return None;
        }

        let num_validators = self.shuffling.len();
        let count = self.committee_count;

        let start = (num_validators * index) / count;
        let end = (num_validators * (index + 1)) / count;

        Some(start..end)
    }

    /// Returns the `slot` that `shard` will be crosslink-ed in during the initialized epoch.
    ///
    /// Always returns `None` for a non-initialized epoch.
    ///
    /// Spec v0.6.1
    fn crosslink_slot_for_shard(&self, shard: u64) -> Option<Slot> {
        let offset = (shard + self.shard_count - self.shuffling_start_shard) % self.shard_count;
        Some(
            self.initialized_epoch?.start_slot(self.slots_per_epoch)
                + offset / (self.committee_count as u64 / self.slots_per_epoch),
        )
    }

    /// Returns the index of some validator in `self.shuffling`.
    ///
    /// Always returns `None` for a non-initialized epoch.
    fn shuffled_position(&self, validator_index: usize) -> Option<usize> {
        self.shuffling_positions
            .get(validator_index)?
            .and_then(|p| Some(p.get() - 1))
    }
}

/// Returns a list of all `validator_registry` indices where the validator is active at the given
/// `epoch`.
///
/// Spec v0.6.1
pub fn get_active_validator_indices(validators: &[Validator], epoch: Epoch) -> Vec<usize> {
    let mut active = Vec::with_capacity(validators.len());

    for (index, validator) in validators.iter().enumerate() {
        if validator.is_active_at(epoch) {
            active.push(index)
        }
    }

    active.shrink_to_fit();

    active
}

/// Returns the count of all `validator_registry` indices where the validator is active at the given
/// `epoch`.
///
/// Spec v0.6.1
fn get_active_validator_count(validators: &[Validator], epoch: Epoch) -> usize {
    validators.iter().filter(|v| v.is_active_at(epoch)).count()
}<|MERGE_RESOLUTION|>--- conflicted
+++ resolved
@@ -53,14 +53,8 @@
         let shuffling_start_shard = match relative_epoch {
             RelativeEpoch::Current => state.latest_start_shard,
             RelativeEpoch::Previous => {
-<<<<<<< HEAD
-                let shard_delta = T::get_shard_delta(active_validator_indices.len());
-=======
-                let committees_in_previous_epoch = T::get_epoch_committee_count(
-                    active_validator_indices.len(),
-                    spec.target_committee_size,
-                ) as u64;
->>>>>>> 4c0724fb
+                let shard_delta =
+                    T::get_shard_delta(active_validator_indices.len(), spec.target_committee_size);
 
                 (state.latest_start_shard + T::ShardCount::to_u64() - shard_delta)
                     % T::ShardCount::to_u64()
@@ -68,14 +62,8 @@
             RelativeEpoch::Next => {
                 let current_active_validators =
                     get_active_validator_count(&state.validator_registry, state.current_epoch());
-<<<<<<< HEAD
-                let shard_delta = T::get_shard_delta(current_active_validators);
-=======
-                let committees_in_current_epoch = T::get_epoch_committee_count(
-                    current_active_validators,
-                    spec.target_committee_size,
-                ) as u64;
->>>>>>> 4c0724fb
+                let shard_delta =
+                    T::get_shard_delta(current_active_validators, spec.target_committee_size);
 
                 (state.latest_start_shard + shard_delta) % T::ShardCount::to_u64()
             }

//! This module contains endpoints that are non-standard and only available on Lighthouse servers.

use crate::{
<<<<<<< HEAD
    types::{Epoch, EthSpec, GenericResponse, ValidatorId},
    BeaconNodeHttpClient, DepositData, Error, Eth1Data, Hash256,
=======
    ok_or_error,
    types::{BeaconState, Epoch, EthSpec, GenericResponse, ValidatorId},
    BeaconNodeHttpClient, Error, StateId, StatusCode,
>>>>>>> f157d61c
};
use proto_array::core::ProtoArray;
use reqwest::IntoUrl;
use serde::{Deserialize, Serialize};
<<<<<<< HEAD
use ssz_derive::{Decode, Encode};
=======
use ssz::Decode;
>>>>>>> f157d61c

pub use eth2_libp2p::{types::SyncState, PeerInfo};

/// Information returned by `peers` and `connected_peers`.
// TODO: this should be deserializable..
#[derive(Debug, Clone, Serialize)]
#[serde(bound = "T: EthSpec")]
pub struct Peer<T: EthSpec> {
    /// The Peer's ID
    pub peer_id: String,
    /// The PeerInfo associated with the peer.
    pub peer_info: PeerInfo<T>,
}

/// The results of validators voting during an epoch.
///
/// Provides information about the current and previous epochs.
#[derive(Debug, Clone, PartialEq, Serialize, Deserialize)]
pub struct GlobalValidatorInclusionData {
    /// The total effective balance of all active validators during the _current_ epoch.
    pub current_epoch_active_gwei: u64,
    /// The total effective balance of all active validators during the _previous_ epoch.
    pub previous_epoch_active_gwei: u64,
    /// The total effective balance of all validators who attested during the _current_ epoch.
    pub current_epoch_attesting_gwei: u64,
    /// The total effective balance of all validators who attested during the _current_ epoch and
    /// agreed with the state about the beacon block at the first slot of the _current_ epoch.
    pub current_epoch_target_attesting_gwei: u64,
    /// The total effective balance of all validators who attested during the _previous_ epoch.
    pub previous_epoch_attesting_gwei: u64,
    /// The total effective balance of all validators who attested during the _previous_ epoch and
    /// agreed with the state about the beacon block at the first slot of the _previous_ epoch.
    pub previous_epoch_target_attesting_gwei: u64,
    /// The total effective balance of all validators who attested during the _previous_ epoch and
    /// agreed with the state about the beacon block at the time of attestation.
    pub previous_epoch_head_attesting_gwei: u64,
}

#[derive(Debug, Clone, PartialEq, Serialize, Deserialize)]
pub struct ValidatorInclusionData {
    /// True if the validator has been slashed, ever.
    pub is_slashed: bool,
    /// True if the validator can withdraw in the current epoch.
    pub is_withdrawable_in_current_epoch: bool,
    /// True if the validator was active in the state's _current_ epoch.
    pub is_active_in_current_epoch: bool,
    /// True if the validator was active in the state's _previous_ epoch.
    pub is_active_in_previous_epoch: bool,
    /// The validator's effective balance in the _current_ epoch.
    pub current_epoch_effective_balance_gwei: u64,
    /// True if the validator had an attestation included in the _current_ epoch.
    pub is_current_epoch_attester: bool,
    /// True if the validator's beacon block root attestation for the first slot of the _current_
    /// epoch matches the block root known to the state.
    pub is_current_epoch_target_attester: bool,
    /// True if the validator had an attestation included in the _previous_ epoch.
    pub is_previous_epoch_attester: bool,
    /// True if the validator's beacon block root attestation for the first slot of the _previous_
    /// epoch matches the block root known to the state.
    pub is_previous_epoch_target_attester: bool,
    /// True if the validator's beacon block root attestation in the _previous_ epoch at the
    /// attestation's slot (`attestation_data.slot`) matches the block root known to the state.
    pub is_previous_epoch_head_attester: bool,
}

#[cfg(target_os = "linux")]
use {procinfo::pid, psutil::process::Process};

/// Reports on the health of the Lighthouse instance.
#[derive(Clone, Debug, PartialEq, Serialize, Deserialize)]
pub struct Health {
    /// The pid of this process.
    pub pid: u32,
    /// The number of threads used by this pid.
    pub pid_num_threads: i32,
    /// The total resident memory used by this pid.
    pub pid_mem_resident_set_size: u64,
    /// The total virtual memory used by this pid.
    pub pid_mem_virtual_memory_size: u64,
    /// Total virtual memory on the system
    pub sys_virt_mem_total: u64,
    /// Total virtual memory available for new processes.
    pub sys_virt_mem_available: u64,
    /// Total virtual memory used on the system
    pub sys_virt_mem_used: u64,
    /// Total virtual memory not used on the system
    pub sys_virt_mem_free: u64,
    /// Percentage of virtual memory used on the system
    pub sys_virt_mem_percent: f32,
    /// System load average over 1 minute.
    pub sys_loadavg_1: f64,
    /// System load average over 5 minutes.
    pub sys_loadavg_5: f64,
    /// System load average over 15 minutes.
    pub sys_loadavg_15: f64,
}

impl Health {
    #[cfg(not(target_os = "linux"))]
    pub fn observe() -> Result<Self, String> {
        Err("Health is only available on Linux".into())
    }

    #[cfg(target_os = "linux")]
    pub fn observe() -> Result<Self, String> {
        let process =
            Process::current().map_err(|e| format!("Unable to get current process: {:?}", e))?;

        let process_mem = process
            .memory_info()
            .map_err(|e| format!("Unable to get process memory info: {:?}", e))?;

        let stat = pid::stat_self().map_err(|e| format!("Unable to get stat: {:?}", e))?;

        let vm = psutil::memory::virtual_memory()
            .map_err(|e| format!("Unable to get virtual memory: {:?}", e))?;
        let loadavg =
            psutil::host::loadavg().map_err(|e| format!("Unable to get loadavg: {:?}", e))?;

        Ok(Self {
            pid: process.pid(),
            pid_num_threads: stat.num_threads,
            pid_mem_resident_set_size: process_mem.rss(),
            pid_mem_virtual_memory_size: process_mem.vms(),
            sys_virt_mem_total: vm.total(),
            sys_virt_mem_available: vm.available(),
            sys_virt_mem_used: vm.used(),
            sys_virt_mem_free: vm.free(),
            sys_virt_mem_percent: vm.percent(),
            sys_loadavg_1: loadavg.one,
            sys_loadavg_5: loadavg.five,
            sys_loadavg_15: loadavg.fifteen,
        })
    }
}

/// Indicates how up-to-date the Eth1 caches are.
#[derive(Clone, Debug, PartialEq, Serialize, Deserialize)]
pub struct Eth1SyncStatusData {
    pub head_block_number: Option<u64>,
    pub head_block_timestamp: Option<u64>,
    pub latest_cached_block_number: Option<u64>,
    pub latest_cached_block_timestamp: Option<u64>,
    pub voting_period_start_timestamp: u64,
    pub eth1_node_sync_status_percentage: f64,
    pub lighthouse_is_cached_and_ready: bool,
}

/// A fully parsed eth1 deposit contract log.
#[derive(Debug, PartialEq, Clone, Serialize, Deserialize, Encode, Decode)]
pub struct DepositLog {
    pub deposit_data: DepositData,
    /// The block number of the log that included this `DepositData`.
    pub block_number: u64,
    /// The index included with the deposit log.
    pub index: u64,
    /// True if the signature is valid.
    pub signature_is_valid: bool,
}

/// A block of the eth1 chain.
#[derive(Debug, PartialEq, Clone, Serialize, Deserialize, Encode, Decode)]
pub struct Eth1Block {
    pub hash: Hash256,
    pub timestamp: u64,
    pub number: u64,
    pub deposit_root: Option<Hash256>,
    pub deposit_count: Option<u64>,
}

impl Eth1Block {
    pub fn eth1_data(self) -> Option<Eth1Data> {
        Some(Eth1Data {
            deposit_root: self.deposit_root?,
            deposit_count: self.deposit_count?,
            block_hash: self.hash,
        })
    }
}

impl BeaconNodeHttpClient {
    /// Perform a HTTP GET request, returning `None` on a 404 error.
    async fn get_bytes_opt<U: IntoUrl>(&self, url: U) -> Result<Option<Vec<u8>>, Error> {
        let response = self.client.get(url).send().await.map_err(Error::Reqwest)?;
        match ok_or_error(response).await {
            Ok(resp) => Ok(Some(
                resp.bytes()
                    .await
                    .map_err(Error::Reqwest)?
                    .into_iter()
                    .collect::<Vec<_>>(),
            )),
            Err(err) => {
                if err.status() == Some(StatusCode::NOT_FOUND) {
                    Ok(None)
                } else {
                    Err(err)
                }
            }
        }
    }

    /// `GET lighthouse/health`
    pub async fn get_lighthouse_health(&self) -> Result<GenericResponse<Health>, Error> {
        let mut path = self.server.clone();

        path.path_segments_mut()
            .map_err(|()| Error::InvalidUrl(self.server.clone()))?
            .push("lighthouse")
            .push("health");

        self.get(path).await
    }

    /// `GET lighthouse/syncing`
    pub async fn get_lighthouse_syncing(&self) -> Result<GenericResponse<SyncState>, Error> {
        let mut path = self.server.clone();

        path.path_segments_mut()
            .map_err(|()| Error::InvalidUrl(self.server.clone()))?
            .push("lighthouse")
            .push("syncing");

        self.get(path).await
    }

    /*
     * Note:
     *
     * The `lighthouse/peers` endpoints do not have functions here. We are yet to implement
     * `Deserialize` on the `PeerInfo` struct since it contains use of `Instant`. This could be
     * fairly simply achieved, if desired.
     */

    /// `GET lighthouse/proto_array`
    pub async fn get_lighthouse_proto_array(&self) -> Result<GenericResponse<ProtoArray>, Error> {
        let mut path = self.server.clone();

        path.path_segments_mut()
            .map_err(|()| Error::InvalidUrl(self.server.clone()))?
            .push("lighthouse")
            .push("proto_array");

        self.get(path).await
    }

    /// `GET lighthouse/validator_inclusion/{epoch}/global`
    pub async fn get_lighthouse_validator_inclusion_global(
        &self,
        epoch: Epoch,
    ) -> Result<GenericResponse<GlobalValidatorInclusionData>, Error> {
        let mut path = self.server.clone();

        path.path_segments_mut()
            .map_err(|()| Error::InvalidUrl(self.server.clone()))?
            .push("lighthouse")
            .push("validator_inclusion")
            .push(&epoch.to_string())
            .push("global");

        self.get(path).await
    }

    /// `GET lighthouse/validator_inclusion/{epoch}/{validator_id}`
    pub async fn get_lighthouse_validator_inclusion(
        &self,
        epoch: Epoch,
        validator_id: ValidatorId,
    ) -> Result<GenericResponse<Option<ValidatorInclusionData>>, Error> {
        let mut path = self.server.clone();

        path.path_segments_mut()
            .map_err(|()| Error::InvalidUrl(self.server.clone()))?
            .push("lighthouse")
            .push("validator_inclusion")
            .push(&epoch.to_string())
            .push(&validator_id.to_string());

        self.get(path).await
    }

<<<<<<< HEAD
    /// `GET lighthouse/eth1/syncing`
    pub async fn get_lighthouse_eth1_syncing(
        &self,
    ) -> Result<GenericResponse<Eth1SyncStatusData>, Error> {
=======
    /// `GET lighthouse/beacon/states/{state_id}/ssz`
    pub async fn get_lighthouse_beacon_states_ssz<E: EthSpec>(
        &self,
        state_id: &StateId,
    ) -> Result<Option<BeaconState<E>>, Error> {
>>>>>>> f157d61c
        let mut path = self.server.clone();

        path.path_segments_mut()
            .map_err(|()| Error::InvalidUrl(self.server.clone()))?
            .push("lighthouse")
<<<<<<< HEAD
            .push("eth1")
            .push("syncing");

        self.get(path).await
    }

    /// `GET lighthouse/eth1/block_cache`
    pub async fn get_lighthouse_eth1_block_cache(
        &self,
    ) -> Result<GenericResponse<Vec<Eth1Block>>, Error> {
        let mut path = self.server.clone();

        path.path_segments_mut()
            .map_err(|()| Error::InvalidUrl(self.server.clone()))?
            .push("lighthouse")
            .push("eth1")
            .push("block_cache");

        self.get(path).await
    }

    /// `GET lighthouse/eth1/deposit_cache`
    pub async fn get_lighthouse_eth1_deposit_cache(
        &self,
    ) -> Result<GenericResponse<Vec<DepositLog>>, Error> {
        let mut path = self.server.clone();

        path.path_segments_mut()
            .map_err(|()| Error::InvalidUrl(self.server.clone()))?
            .push("lighthouse")
            .push("eth1")
            .push("deposit_cache");

        self.get(path).await
=======
            .push("beacon")
            .push("states")
            .push(&state_id.to_string())
            .push("ssz");

        self.get_bytes_opt(path)
            .await?
            .map(|bytes| BeaconState::from_ssz_bytes(&bytes).map_err(Error::InvalidSsz))
            .transpose()
>>>>>>> f157d61c
    }
}<|MERGE_RESOLUTION|>--- conflicted
+++ resolved
@@ -1,23 +1,15 @@
 //! This module contains endpoints that are non-standard and only available on Lighthouse servers.
 
 use crate::{
-<<<<<<< HEAD
-    types::{Epoch, EthSpec, GenericResponse, ValidatorId},
-    BeaconNodeHttpClient, DepositData, Error, Eth1Data, Hash256,
-=======
     ok_or_error,
     types::{BeaconState, Epoch, EthSpec, GenericResponse, ValidatorId},
-    BeaconNodeHttpClient, Error, StateId, StatusCode,
->>>>>>> f157d61c
+    BeaconNodeHttpClient, DepositData, Error, Eth1Data, Hash256, StateId, StatusCode,
 };
 use proto_array::core::ProtoArray;
 use reqwest::IntoUrl;
 use serde::{Deserialize, Serialize};
-<<<<<<< HEAD
+use ssz::Decode;
 use ssz_derive::{Decode, Encode};
-=======
-use ssz::Decode;
->>>>>>> f157d61c
 
 pub use eth2_libp2p::{types::SyncState, PeerInfo};
 
@@ -299,59 +291,61 @@
         self.get(path).await
     }
 
-<<<<<<< HEAD
     /// `GET lighthouse/eth1/syncing`
     pub async fn get_lighthouse_eth1_syncing(
         &self,
     ) -> Result<GenericResponse<Eth1SyncStatusData>, Error> {
-=======
+        let mut path = self.server.clone();
+
+        path.path_segments_mut()
+            .map_err(|()| Error::InvalidUrl(self.server.clone()))?
+            .push("lighthouse")
+            .push("eth1")
+            .push("syncing");
+
+        self.get(path).await
+    }
+
+    /// `GET lighthouse/eth1/block_cache`
+    pub async fn get_lighthouse_eth1_block_cache(
+        &self,
+    ) -> Result<GenericResponse<Vec<Eth1Block>>, Error> {
+        let mut path = self.server.clone();
+
+        path.path_segments_mut()
+            .map_err(|()| Error::InvalidUrl(self.server.clone()))?
+            .push("lighthouse")
+            .push("eth1")
+            .push("block_cache");
+
+        self.get(path).await
+    }
+
+    /// `GET lighthouse/eth1/deposit_cache`
+    pub async fn get_lighthouse_eth1_deposit_cache(
+        &self,
+    ) -> Result<GenericResponse<Vec<DepositLog>>, Error> {
+        let mut path = self.server.clone();
+
+        path.path_segments_mut()
+            .map_err(|()| Error::InvalidUrl(self.server.clone()))?
+            .push("lighthouse")
+            .push("eth1")
+            .push("deposit_cache");
+
+        self.get(path).await
+    }
+
     /// `GET lighthouse/beacon/states/{state_id}/ssz`
     pub async fn get_lighthouse_beacon_states_ssz<E: EthSpec>(
         &self,
         state_id: &StateId,
     ) -> Result<Option<BeaconState<E>>, Error> {
->>>>>>> f157d61c
-        let mut path = self.server.clone();
-
-        path.path_segments_mut()
-            .map_err(|()| Error::InvalidUrl(self.server.clone()))?
-            .push("lighthouse")
-<<<<<<< HEAD
-            .push("eth1")
-            .push("syncing");
-
-        self.get(path).await
-    }
-
-    /// `GET lighthouse/eth1/block_cache`
-    pub async fn get_lighthouse_eth1_block_cache(
-        &self,
-    ) -> Result<GenericResponse<Vec<Eth1Block>>, Error> {
-        let mut path = self.server.clone();
-
-        path.path_segments_mut()
-            .map_err(|()| Error::InvalidUrl(self.server.clone()))?
-            .push("lighthouse")
-            .push("eth1")
-            .push("block_cache");
-
-        self.get(path).await
-    }
-
-    /// `GET lighthouse/eth1/deposit_cache`
-    pub async fn get_lighthouse_eth1_deposit_cache(
-        &self,
-    ) -> Result<GenericResponse<Vec<DepositLog>>, Error> {
-        let mut path = self.server.clone();
-
-        path.path_segments_mut()
-            .map_err(|()| Error::InvalidUrl(self.server.clone()))?
-            .push("lighthouse")
-            .push("eth1")
-            .push("deposit_cache");
-
-        self.get(path).await
-=======
+        let mut path = self.server.clone();
+
+        path.path_segments_mut()
+            .map_err(|()| Error::InvalidUrl(self.server.clone()))?
+            .push("lighthouse")
             .push("beacon")
             .push("states")
             .push(&state_id.to_string())
@@ -361,6 +355,5 @@
             .await?
             .map(|bytes| BeaconState::from_ssz_bytes(&bytes).map_err(Error::InvalidSsz))
             .transpose()
->>>>>>> f157d61c
     }
 }
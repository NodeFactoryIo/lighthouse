--- conflicted
+++ resolved
@@ -14,12 +14,7 @@
 state_processing = { path = "../../consensus/state_processing" }
 safe_arith = { path = "../../consensus/safe_arith" }
 serde = { version = "1.0.116", features = ["derive"] }
-<<<<<<< HEAD
 tokio = { version = "0.3.2", features = ["sync"] }
 headers = "0.3.2"
-=======
-tokio = { version = "0.2.22", features = ["sync"] }
-headers = "0.3.2"
 lighthouse_metrics = { path = "../lighthouse_metrics" }
-lazy_static = "1.4.0"
->>>>>>> fc07cc3f
+lazy_static = "1.4.0"
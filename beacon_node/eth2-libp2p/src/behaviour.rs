use crate::rpc::methods::BlockRootSlot;
use crate::rpc::{RPCEvent, RPCMessage, Rpc};
use crate::NetworkConfig;
use futures::prelude::*;
use libp2p::{
    core::{
        swarm::{NetworkBehaviourAction, NetworkBehaviourEventProcess},
        PublicKey,
    },
    gossipsub::{Gossipsub, GossipsubEvent},
    identify::{protocol::IdentifyInfo, Identify, IdentifyEvent},
    ping::{Ping, PingEvent},
    tokio_io::{AsyncRead, AsyncWrite},
    NetworkBehaviour, PeerId,
};
use slog::{debug, o, warn};
use ssz::{ssz_encode, Decodable, DecodeError, Encodable, SszStream};
use ssz_derive::{Decode, Encode};
use types::Attestation;
use types::{Topic, TopicHash};

/// Builds the network behaviour for the libp2p Swarm.
/// Implements gossipsub message routing.
#[derive(NetworkBehaviour)]
#[behaviour(out_event = "BehaviourEvent", poll_method = "poll")]
pub struct Behaviour<TSubstream: AsyncRead + AsyncWrite> {
    /// The routing pub-sub mechanism for eth2.
    gossipsub: Gossipsub<TSubstream>,
    // TODO: Add Kademlia for peer discovery
    /// The events generated by this behaviour to be consumed in the swarm poll.
    serenity_rpc: Rpc<TSubstream>,
    /// Allows discovery of IP addresses for peers on the network.
    identify: Identify<TSubstream>,
    /// Keep regular connection to peers and disconnect if absent.
    // TODO: Keepalive, likely remove this later.
    // TODO: Make the ping time customizeable.
    ping: Ping<TSubstream>,
    #[behaviour(ignore)]
    events: Vec<BehaviourEvent>,
    /// Logger for behaviour actions.
    #[behaviour(ignore)]
    log: slog::Logger,
}

// Implement the NetworkBehaviourEventProcess trait so that we can derive NetworkBehaviour for Behaviour
impl<TSubstream: AsyncRead + AsyncWrite> NetworkBehaviourEventProcess<GossipsubEvent>
    for Behaviour<TSubstream>
{
    fn inject_event(&mut self, event: GossipsubEvent) {
        match event {
            GossipsubEvent::Message(gs_msg) => {
<<<<<<< HEAD
=======
                debug!(self.log, "Received GossipEvent"; "msg" => format!("{:?}", gs_msg));

>>>>>>> 12936e73
                let pubsub_message = match PubsubMessage::ssz_decode(&gs_msg.data, 0) {
                    //TODO: Punish peer on error
                    Err(e) => {
                        warn!(
                            self.log,
<<<<<<< HEAD
                            "Received undecodable message from Peer {:?}", gs_msg.source
=======
                            "Received undecodable message from Peer {:?} error", gs_msg.source;
                            "error" => format!("{:?}", e)
>>>>>>> 12936e73
                        );
                        return;
                    }
                    Ok((msg, _index)) => msg,
                };

                self.events.push(BehaviourEvent::GossipMessage {
                    source: gs_msg.source,
                    topics: gs_msg.topics,
                    message: pubsub_message,
                });
<<<<<<< HEAD
            }
            GossipsubEvent::Subscribed {
                peer_id: _,
                topic: _,
            }
=======
            }
            GossipsubEvent::Subscribed {
                peer_id: _,
                topic: _,
            }
>>>>>>> 12936e73
            | GossipsubEvent::Unsubscribed {
                peer_id: _,
                topic: _,
            } => {}
        }
    }
}

impl<TSubstream: AsyncRead + AsyncWrite> NetworkBehaviourEventProcess<RPCMessage>
    for Behaviour<TSubstream>
{
    fn inject_event(&mut self, event: RPCMessage) {
        match event {
            RPCMessage::PeerDialed(peer_id) => {
                self.events.push(BehaviourEvent::PeerDialed(peer_id))
            }
            RPCMessage::RPC(peer_id, rpc_event) => {
                self.events.push(BehaviourEvent::RPC(peer_id, rpc_event))
            }
        }
    }
}

impl<TSubstream: AsyncRead + AsyncWrite> NetworkBehaviourEventProcess<IdentifyEvent>
    for Behaviour<TSubstream>
{
    fn inject_event(&mut self, event: IdentifyEvent) {
        match event {
            IdentifyEvent::Identified {
                peer_id, mut info, ..
            } => {
                if info.listen_addrs.len() > 20 {
                    debug!(
                        self.log,
                        "More than 20 peers have been identified, truncating"
                    );
                    info.listen_addrs.truncate(20);
                }
                self.events.push(BehaviourEvent::Identified(peer_id, info));
            }
            IdentifyEvent::Error { .. } => {}
            IdentifyEvent::SendBack { .. } => {}
        }
    }
}

impl<TSubstream: AsyncRead + AsyncWrite> NetworkBehaviourEventProcess<PingEvent>
    for Behaviour<TSubstream>
{
    fn inject_event(&mut self, _event: PingEvent) {
        // not interested in ping responses at the moment.
    }
}

impl<TSubstream: AsyncRead + AsyncWrite> Behaviour<TSubstream> {
    pub fn new(local_public_key: PublicKey, net_conf: &NetworkConfig, log: &slog::Logger) -> Self {
        let local_peer_id = local_public_key.clone().into_peer_id();
        let identify_config = net_conf.identify_config.clone();
        let behaviour_log = log.new(o!());

        Behaviour {
            gossipsub: Gossipsub::new(local_peer_id, net_conf.gs_config.clone()),
            serenity_rpc: Rpc::new(log),
            identify: Identify::new(
                identify_config.version,
                identify_config.user_agent,
                local_public_key,
            ),
            ping: Ping::new(),
            events: Vec::new(),
            log: behaviour_log,
        }
    }

    /// Consumes the events list when polled.
    fn poll<TBehaviourIn>(
        &mut self,
    ) -> Async<NetworkBehaviourAction<TBehaviourIn, BehaviourEvent>> {
        if !self.events.is_empty() {
            return Async::Ready(NetworkBehaviourAction::GenerateEvent(self.events.remove(0)));
        }

        Async::NotReady
    }
}

/// Implements the combined behaviour for the libp2p service.
impl<TSubstream: AsyncRead + AsyncWrite> Behaviour<TSubstream> {
    /// Subscribes to a gossipsub topic.
    pub fn subscribe(&mut self, topic: Topic) -> bool {
        self.gossipsub.subscribe(topic)
    }

    /// Sends an RPC Request/Response via the RPC protocol.
    pub fn send_rpc(&mut self, peer_id: PeerId, rpc_event: RPCEvent) {
        self.serenity_rpc.send_rpc(peer_id, rpc_event);
    }

    /// Publishes a message on the pubsub (gossipsub) behaviour.
    pub fn publish(&mut self, topics: Vec<Topic>, message: PubsubMessage) {
        let message_bytes = ssz_encode(&message);
        for topic in topics {
            self.gossipsub.publish(topic, message_bytes.clone());
        }
    }
}

/// The types of events than can be obtained from polling the behaviour.
pub enum BehaviourEvent {
    RPC(PeerId, RPCEvent),
    PeerDialed(PeerId),
    Identified(PeerId, IdentifyInfo),
    // TODO: This is a stub at the moment
    GossipMessage {
        source: PeerId,
        topics: Vec<TopicHash>,
        message: PubsubMessage,
    },
}

/// Messages that are passed to and from the pubsub (Gossipsub) behaviour.
<<<<<<< HEAD
#[derive(Debug, Clone)]
=======
#[derive(Debug, Clone, PartialEq)]
>>>>>>> 12936e73
pub enum PubsubMessage {
    /// Gossipsub message providing notification of a new block.
    Block(BlockRootSlot),
    /// Gossipsub message providing notification of a new attestation.
    Attestation(Attestation),
}

//TODO: Correctly encode/decode enums. Prefixing with integer for now.
impl Encodable for PubsubMessage {
    fn ssz_append(&self, s: &mut SszStream) {
        match self {
            PubsubMessage::Block(block_gossip) => {
                0u32.ssz_append(s);
                block_gossip.ssz_append(s);
            }
            PubsubMessage::Attestation(attestation_gossip) => {
                1u32.ssz_append(s);
                attestation_gossip.ssz_append(s);
            }
        }
    }
}

impl Decodable for PubsubMessage {
    fn ssz_decode(bytes: &[u8], index: usize) -> Result<(Self, usize), DecodeError> {
        let (id, index) = u32::ssz_decode(bytes, index)?;
        match id {
<<<<<<< HEAD
            1 => {
                let (block, index) = BlockRootSlot::ssz_decode(bytes, index)?;
                Ok((PubsubMessage::Block(block), index))
            }
            2 => {
=======
            0 => {
                let (block, index) = BlockRootSlot::ssz_decode(bytes, index)?;
                Ok((PubsubMessage::Block(block), index))
            }
            1 => {
>>>>>>> 12936e73
                let (attestation, index) = Attestation::ssz_decode(bytes, index)?;
                Ok((PubsubMessage::Attestation(attestation), index))
            }
            _ => Err(DecodeError::Invalid),
        }
    }
<<<<<<< HEAD
=======
}

#[cfg(test)]
mod test {
    use super::*;
    use types::*;

    #[test]
    fn ssz_encoding() {
        let original = PubsubMessage::Block(BlockRootSlot {
            block_root: Hash256::from_slice(&[42; 32]),
            slot: Slot::new(4),
        });

        let encoded = ssz_encode(&original);

        println!("{:?}", encoded);

        let (decoded, _i) = PubsubMessage::ssz_decode(&encoded, 0).unwrap();

        assert_eq!(original, decoded);
    }
>>>>>>> 12936e73
}<|MERGE_RESOLUTION|>--- conflicted
+++ resolved
@@ -49,22 +49,15 @@
     fn inject_event(&mut self, event: GossipsubEvent) {
         match event {
             GossipsubEvent::Message(gs_msg) => {
-<<<<<<< HEAD
-=======
                 debug!(self.log, "Received GossipEvent"; "msg" => format!("{:?}", gs_msg));
 
->>>>>>> 12936e73
                 let pubsub_message = match PubsubMessage::ssz_decode(&gs_msg.data, 0) {
                     //TODO: Punish peer on error
                     Err(e) => {
                         warn!(
                             self.log,
-<<<<<<< HEAD
-                            "Received undecodable message from Peer {:?}", gs_msg.source
-=======
                             "Received undecodable message from Peer {:?} error", gs_msg.source;
                             "error" => format!("{:?}", e)
->>>>>>> 12936e73
                         );
                         return;
                     }
@@ -76,19 +69,11 @@
                     topics: gs_msg.topics,
                     message: pubsub_message,
                 });
-<<<<<<< HEAD
             }
             GossipsubEvent::Subscribed {
                 peer_id: _,
                 topic: _,
             }
-=======
-            }
-            GossipsubEvent::Subscribed {
-                peer_id: _,
-                topic: _,
-            }
->>>>>>> 12936e73
             | GossipsubEvent::Unsubscribed {
                 peer_id: _,
                 topic: _,
@@ -210,11 +195,7 @@
 }
 
 /// Messages that are passed to and from the pubsub (Gossipsub) behaviour.
-<<<<<<< HEAD
-#[derive(Debug, Clone)]
-=======
 #[derive(Debug, Clone, PartialEq)]
->>>>>>> 12936e73
 pub enum PubsubMessage {
     /// Gossipsub message providing notification of a new block.
     Block(BlockRootSlot),
@@ -242,27 +223,17 @@
     fn ssz_decode(bytes: &[u8], index: usize) -> Result<(Self, usize), DecodeError> {
         let (id, index) = u32::ssz_decode(bytes, index)?;
         match id {
-<<<<<<< HEAD
-            1 => {
-                let (block, index) = BlockRootSlot::ssz_decode(bytes, index)?;
-                Ok((PubsubMessage::Block(block), index))
-            }
-            2 => {
-=======
             0 => {
                 let (block, index) = BlockRootSlot::ssz_decode(bytes, index)?;
                 Ok((PubsubMessage::Block(block), index))
             }
             1 => {
->>>>>>> 12936e73
                 let (attestation, index) = Attestation::ssz_decode(bytes, index)?;
                 Ok((PubsubMessage::Attestation(attestation), index))
             }
             _ => Err(DecodeError::Invalid),
         }
     }
-<<<<<<< HEAD
-=======
 }
 
 #[cfg(test)]
@@ -285,5 +256,4 @@
 
         assert_eq!(original, decoded);
     }
->>>>>>> 12936e73
 }
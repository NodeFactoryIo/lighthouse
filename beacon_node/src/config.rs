use beacon_chain::builder::PUBKEY_CACHE_FILENAME;
use clap::ArgMatches;
use client::{config::DEFAULT_DATADIR, ClientConfig, ClientGenesis};
use eth2_libp2p::{Enr, Multiaddr};
use eth2_testnet_config::Eth2TestnetConfig;
<<<<<<< HEAD
use slog::{crit, info, Logger};
=======
use slog::{crit, warn, Logger};
>>>>>>> 1a3d1b30
use ssz::Encode;
use std::fs;
use std::fs::File;
use std::io::prelude::*;
use std::net::{IpAddr, Ipv4Addr};
use std::net::{TcpListener, UdpSocket};
use std::path::PathBuf;
use types::EthSpec;

pub const CLIENT_CONFIG_FILENAME: &str = "beacon-node.toml";
pub const BEACON_NODE_DIR: &str = "beacon";
pub const NETWORK_DIR: &str = "network";

/// Gets the fully-initialized global client.
///
/// The top-level `clap` arguments should be provided as `cli_args`.
///
/// The output of this function depends primarily upon the given `cli_args`, however it's behaviour
/// may be influenced by other external services like the contents of the file system or the
/// response of some remote server.
#[allow(clippy::cognitive_complexity)]
pub fn get_config<E: EthSpec>(
    cli_args: &ArgMatches,
    spec_constants: &str,
    log: Logger,
) -> Result<ClientConfig, String> {
    let mut client_config = ClientConfig::default();

    client_config.data_dir = get_data_dir(cli_args);

<<<<<<< HEAD
=======
    // If necessary, remove any existing database and configuration
    if client_config.data_dir.exists() && cli_args.is_present("purge-db") {
        // Remove the chain_db.
        fs::remove_dir_all(
            client_config
                .get_db_path()
                .ok_or("Failed to get db_path".to_string())?,
        )
        .map_err(|err| format!("Failed to remove chain_db: {}", err))?;

        // Remove the freezer db.
        fs::remove_dir_all(
            client_config
                .get_freezer_db_path()
                .ok_or("Failed to get freezer db path".to_string())?,
        )
        .map_err(|err| format!("Failed to remove chain_db: {}", err))?;

        // Remove the pubkey cache file if it exists
        let pubkey_cache_file = client_config.data_dir.join(PUBKEY_CACHE_FILENAME);
        if pubkey_cache_file.exists() {
            fs::remove_file(&pubkey_cache_file)
                .map_err(|e| format!("Failed to remove {:?}: {:?}", pubkey_cache_file, e))?;
        }
    }

>>>>>>> 1a3d1b30
    // Create `datadir` and any non-existing parent directories.
    fs::create_dir_all(&client_config.data_dir)
        .map_err(|e| format!("Failed to create data dir: {}", e))?;

<<<<<<< HEAD
    // logs the chosen data directory
    let mut log_dir = client_config.data_dir.clone();
    // remove /beacon from the end
    log_dir.pop();
    info!(log, "Data directory initialised"; "datadir" => format!("{}",log_dir.into_os_string().into_string().expect("Datadir should be a valid os string")));

=======
>>>>>>> 1a3d1b30
    // Load the client config, if it exists .
    let config_file_path = client_config.data_dir.join(CLIENT_CONFIG_FILENAME);
    let config_file_existed = config_file_path.exists();
    if config_file_existed {
        client_config = read_from_file(config_file_path.clone())
            .map_err(|e| format!("Unable to parse {:?} file: {:?}", config_file_path, e))?
            .ok_or_else(|| format!("{:?} file does not exist", config_file_path))?;
    } else {
        client_config.spec_constants = spec_constants.into();
    }

    client_config.testnet_dir = get_testnet_dir(cli_args);

    /*
     * Networking
     */
    // If a network dir has been specified, override the `datadir` definition.
    if let Some(dir) = cli_args.value_of("network-dir") {
        client_config.network.network_dir = PathBuf::from(dir);
    } else {
        client_config.network.network_dir = client_config.data_dir.join(NETWORK_DIR);
    };

    if let Some(listen_address_str) = cli_args.value_of("listen-address") {
        let listen_address = listen_address_str
            .parse()
            .map_err(|_| format!("Invalid listen address: {:?}", listen_address_str))?;
        client_config.network.listen_address = listen_address;
    }

    if let Some(max_peers_str) = cli_args.value_of("maxpeers") {
        client_config.network.max_peers = max_peers_str
            .parse::<usize>()
            .map_err(|_| format!("Invalid number of max peers: {}", max_peers_str))?;
    }

    if let Some(port_str) = cli_args.value_of("port") {
        let port = port_str
            .parse::<u16>()
            .map_err(|_| format!("Invalid port: {}", port_str))?;
        client_config.network.libp2p_port = port;
        client_config.network.discovery_port = port;
        dbg!(&client_config.network.discovery_port);
    }

    if let Some(port_str) = cli_args.value_of("discovery-port") {
        let port = port_str
            .parse::<u16>()
            .map_err(|_| format!("Invalid port: {}", port_str))?;
        client_config.network.discovery_port = port;
    }

    if let Some(boot_enr_str) = cli_args.value_of("boot-nodes") {
        client_config.network.boot_nodes = boot_enr_str
            .split(',')
            .map(|enr| enr.parse().map_err(|_| format!("Invalid ENR: {}", enr)))
            .collect::<Result<Vec<Enr>, _>>()?;
    }

    if let Some(libp2p_addresses_str) = cli_args.value_of("libp2p-addresses") {
        client_config.network.libp2p_nodes = libp2p_addresses_str
            .split(',')
            .map(|multiaddr| {
                multiaddr
                    .parse()
                    .map_err(|_| format!("Invalid Multiaddr: {}", multiaddr))
            })
            .collect::<Result<Vec<Multiaddr>, _>>()?;
<<<<<<< HEAD
=======
    }

    if let Some(topics_str) = cli_args.value_of("topics") {
        client_config.network.topics = topics_str.split(',').map(|s| s.into()).collect();
>>>>>>> 1a3d1b30
    }

    if let Some(enr_address_str) = cli_args.value_of("enr-address") {
        client_config.network.enr_address = Some(
            enr_address_str
                .parse()
                .map_err(|_| format!("Invalid discovery address: {:?}", enr_address_str))?,
        )
    }

    if let Some(enr_udp_port_str) = cli_args.value_of("enr-udp-port") {
        client_config.network.enr_udp_port = Some(
            enr_udp_port_str
                .parse::<u16>()
                .map_err(|_| format!("Invalid discovery port: {}", enr_udp_port_str))?,
        );
    }

    if let Some(enr_tcp_port_str) = cli_args.value_of("enr-tcp-port") {
        client_config.network.enr_tcp_port = Some(
            enr_tcp_port_str
                .parse::<u16>()
                .map_err(|_| format!("Invalid ENR TCP port: {}", enr_tcp_port_str))?,
        );
    }

    if cli_args.is_present("enr-match") {
        // set the enr address to localhost if the address is 0.0.0.0
        if client_config.network.listen_address
            == "0.0.0.0".parse::<IpAddr>().expect("valid ip addr")
        {
            client_config.network.enr_address =
                Some("127.0.0.1".parse::<IpAddr>().expect("valid ip addr"));
        } else {
            client_config.network.enr_address = Some(client_config.network.listen_address);
        }
        client_config.network.enr_udp_port = Some(client_config.network.discovery_port);
    }

    if cli_args.is_present("disable_enr_auto_update") {
        client_config.network.discv5_config.enr_update = false;
    }

    if let Some(p2p_priv_key) = cli_args.value_of("p2p-priv-key") {
        client_config.network.secret_key_hex = Some(p2p_priv_key.to_string());
    }

    // Define a percentage of messages that should be propogated, useful for simulating bad network
    // conditions.
    //
    // WARNING: setting this to anything less than 100 will cause bad behaviour.
    if let Some(propagation_percentage_string) = cli_args.value_of("random-propagation") {
        let percentage = propagation_percentage_string
            .parse::<u8>()
            .map_err(|_| "Unable to parse the propagation percentage".to_string())?;
        if percentage > 100 {
            return Err("Propagation percentage greater than 100".to_string());
        }
        client_config.network.propagation_percentage = Some(percentage);
    }

    /*
     * Http server
     */

    if cli_args.is_present("http") {
        client_config.rest_api.enabled = true;
    }

    if let Some(address) = cli_args.value_of("http-address") {
        client_config.rest_api.listen_address = address
            .parse::<Ipv4Addr>()
            .map_err(|_| "http-address is not a valid IPv4 address.")?;
    }

    if let Some(port) = cli_args.value_of("http-port") {
        client_config.rest_api.port = port
            .parse::<u16>()
            .map_err(|_| "http-port is not a valid u16.")?;
    }

    /*
     * Websocket server
     */

    if cli_args.is_present("ws") {
        client_config.websocket_server.enabled = true;
    }

    if let Some(address) = cli_args.value_of("ws-address") {
        client_config.websocket_server.listen_address = address
            .parse::<Ipv4Addr>()
            .map_err(|_| "ws-address is not a valid IPv4 address.")?;
    }

    if let Some(port) = cli_args.value_of("ws-port") {
        client_config.websocket_server.port = port
            .parse::<u16>()
            .map_err(|_| "ws-port is not a valid u16.")?;
    }

    /*
     * Eth1
     */

    // When present, use an eth1 backend that generates deterministic junk.
    //
    // Useful for running testnets without the overhead of a deposit contract.
    if cli_args.is_present("dummy-eth1") {
        client_config.dummy_eth1_backend = true;
    }

    // When present, attempt to sync to an eth1 node.
    //
    // Required for block production.
    if cli_args.is_present("eth1") {
        client_config.sync_eth1_chain = true;
    }

    // Defines the URL to reach the eth1 node.
    if let Some(val) = cli_args.value_of("eth1-endpoint") {
        client_config.sync_eth1_chain = true;
        client_config.eth1.endpoint = val.to_string();
    }

    if let Some(freezer_dir) = cli_args.value_of("freezer-dir") {
        client_config.freezer_db_path = Some(PathBuf::from(freezer_dir));
    }

    if let Some(slots_per_restore_point) = cli_args.value_of("slots-per-restore-point") {
        client_config.store.slots_per_restore_point = slots_per_restore_point
            .parse()
            .map_err(|_| "slots-per-restore-point is not a valid integer".to_string())?;
    } else {
        client_config.store.slots_per_restore_point = std::cmp::min(
            E::slots_per_historical_root() as u64,
            store::config::DEFAULT_SLOTS_PER_RESTORE_POINT,
        );
    }

    if let Some(block_cache_size) = cli_args.value_of("block-cache-size") {
        client_config.store.block_cache_size = block_cache_size
            .parse()
            .map_err(|_| "block-cache-size is not a valid integer".to_string())?;
    }

    if let Some(state_cache_size) = cli_args.value_of("state-cache-size") {
        client_config.store.state_cache_size = state_cache_size
            .parse()
            .map_err(|_| "block-cache-size is not a valid integer".to_string())?;
    }

    if spec_constants != client_config.spec_constants {
        crit!(log, "Specification constants do not match.";
              "client_config" => client_config.spec_constants.to_string(),
              "eth2_config" => spec_constants
        );
        return Err("Specification constant mismatch".into());
    }

    /*
     * Zero-ports
     *
     * Replaces previously set flags.
     * Libp2p and discovery ports are set explicitly by selecting
     * a random free port so that we aren't needlessly updating ENR
     * from lighthouse.
     * Discovery address is set to localhost by default.
     */
    if cli_args.is_present("zero-ports") {
        if client_config.network.enr_address == Some(IpAddr::V4(Ipv4Addr::new(0, 0, 0, 0))) {
            client_config.network.enr_address = None
        }
        client_config.network.libp2p_port =
            unused_port("tcp").map_err(|e| format!("Failed to get port for libp2p: {}", e))?;
        client_config.network.discovery_port =
            unused_port("udp").map_err(|e| format!("Failed to get port for discovery: {}", e))?;
        client_config.rest_api.port = 0;
        client_config.websocket_server.port = 0;
    }

<<<<<<< HEAD
    /*
     * Load the eth2 testnet dir to obtain some addition config values.
     */
    let eth2_testnet_config: Eth2TestnetConfig<E> =
        get_eth2_testnet_config(&client_config.testnet_dir)?;

    client_config.eth1.deposit_contract_address =
        format!("{:?}", eth2_testnet_config.deposit_contract_address()?);
    client_config.eth1.deposit_contract_deploy_block =
        eth2_testnet_config.deposit_contract_deploy_block;
    client_config.eth1.lowest_cached_block_number =
        client_config.eth1.deposit_contract_deploy_block;

    if let Some(mut boot_nodes) = eth2_testnet_config.boot_enr {
        client_config.network.boot_nodes.append(&mut boot_nodes)
    }

    /*
     * Load the eth2 testnet dir to obtain some addition config values.
     */
    let eth2_testnet_config: Eth2TestnetConfig<E> =
        get_eth2_testnet_config(&client_config.testnet_dir)?;

    client_config.eth1.deposit_contract_address =
        format!("{:?}", eth2_testnet_config.deposit_contract_address()?);
    client_config.eth1.deposit_contract_deploy_block =
        eth2_testnet_config.deposit_contract_deploy_block;
    client_config.eth1.lowest_cached_block_number =
        client_config.eth1.deposit_contract_deploy_block;

    if let Some(mut boot_nodes) = eth2_testnet_config.boot_enr {
        client_config.network.boot_nodes.append(&mut boot_nodes)
    }

    if let Some(genesis_state) = eth2_testnet_config.genesis_state {
        // Note: re-serializing the genesis state is not so efficient, however it avoids adding
        // trait bounds to the `ClientGenesis` enum. This would have significant flow-on
        // effects.
        client_config.genesis = ClientGenesis::SszBytes {
            genesis_state_bytes: genesis_state.as_ssz_bytes(),
        };
    } else {
        client_config.genesis = ClientGenesis::DepositContract;
    }

    if !config_file_existed {
        write_to_file(config_file_path, &client_config)?;
    }

    Ok(client_config)
}

/// Gets the datadir which should be used.
pub fn get_data_dir(cli_args: &ArgMatches) -> PathBuf {
    // Read the `--datadir` flag.
    //
    // If it's not present, try and find the home directory (`~`) and push the default data
    // directory onto it.
    cli_args
        .value_of("datadir")
        .map(|path| PathBuf::from(path).join(BEACON_NODE_DIR))
        .or_else(|| dirs::home_dir().map(|home| home.join(DEFAULT_DATADIR).join(BEACON_NODE_DIR)))
        .unwrap_or_else(|| PathBuf::from("."))
}

/// Gets the testnet dir which should be used.
pub fn get_testnet_dir(cli_args: &ArgMatches) -> Option<PathBuf> {
    // Read the `--testnet-dir` flag.
    if let Some(val) = cli_args.value_of("testnet-dir") {
        Some(PathBuf::from(val))
    } else {
        None
    }
}

/// If `testnet_dir` is `Some`, returns the `Eth2TestnetConfig` at that path or returns an error.
/// If it is `None`, returns the "hard coded" config.
pub fn get_eth2_testnet_config<E: EthSpec>(
    testnet_dir: &Option<PathBuf>,
) -> Result<Eth2TestnetConfig<E>, String> {
    Ok(if let Some(testnet_dir) = testnet_dir {
        Eth2TestnetConfig::load(testnet_dir.clone())
            .map_err(|e| format!("Unable to open testnet dir at {:?}: {}", testnet_dir, e))?
    } else {
        Eth2TestnetConfig::hard_coded().map_err(|e| {
            format!(
                "The hard-coded testnet directory was invalid. \
                 This happens when Lighthouse is migrating between spec versions. \
                 Error : {}",
                e
            )
        })?
    })
}

=======
    // ENR IP needs to be explicit for node to be discoverable
    if client_config.network.discovery_address == Some(IpAddr::V4(Ipv4Addr::new(0, 0, 0, 0))) {
        warn!(
            log,
            "Discovery address cannot be 0.0.0.0, Setting to to 127.0.0.1"
        );
        client_config.network.discovery_address =
            Some("127.0.0.1".parse().expect("Valid IP address"))
    }

    /*
     * Load the eth2 testnet dir to obtain some additional config values.
     */
    let eth2_testnet_config: Eth2TestnetConfig<E> =
        get_eth2_testnet_config(&client_config.testnet_dir)?;

    client_config.eth1.deposit_contract_address =
        format!("{:?}", eth2_testnet_config.deposit_contract_address()?);
    client_config.eth1.deposit_contract_deploy_block =
        eth2_testnet_config.deposit_contract_deploy_block;
    client_config.eth1.lowest_cached_block_number =
        client_config.eth1.deposit_contract_deploy_block;

    if let Some(mut boot_nodes) = eth2_testnet_config.boot_enr {
        client_config.network.boot_nodes.append(&mut boot_nodes)
    }

    if let Some(genesis_state) = eth2_testnet_config.genesis_state {
        // Note: re-serializing the genesis state is not so efficient, however it avoids adding
        // trait bounds to the `ClientGenesis` enum. This would have significant flow-on
        // effects.
        client_config.genesis = ClientGenesis::SszBytes {
            genesis_state_bytes: genesis_state.as_ssz_bytes(),
        };
    } else {
        client_config.genesis = ClientGenesis::DepositContract;
    }

    if !config_file_existed {
        write_to_file(config_file_path, &client_config)?;
    }

    Ok(client_config)
}

/// Gets the datadir which should be used.
pub fn get_data_dir(cli_args: &ArgMatches) -> PathBuf {
    // Read the `--datadir` flag.
    //
    // If it's not present, try and find the home directory (`~`) and push the default data
    // directory onto it.
    cli_args
        .value_of("datadir")
        .map(|path| PathBuf::from(path).join(BEACON_NODE_DIR))
        .or_else(|| dirs::home_dir().map(|home| home.join(DEFAULT_DATADIR).join(BEACON_NODE_DIR)))
        .unwrap_or_else(|| PathBuf::from("."))
}

/// Gets the testnet dir which should be used.
pub fn get_testnet_dir(cli_args: &ArgMatches) -> Option<PathBuf> {
    // Read the `--testnet-dir` flag.
    if let Some(val) = cli_args.value_of("testnet-dir") {
        Some(PathBuf::from(val))
    } else {
        None
    }
}

/// If `testnet_dir` is `Some`, returns the `Eth2TestnetConfig` at that path or returns an error.
/// If it is `None`, returns the "hard coded" config.
pub fn get_eth2_testnet_config<E: EthSpec>(
    testnet_dir: &Option<PathBuf>,
) -> Result<Eth2TestnetConfig<E>, String> {
    Ok(if let Some(testnet_dir) = testnet_dir {
        Eth2TestnetConfig::load(testnet_dir.clone())
            .map_err(|e| format!("Unable to open testnet dir at {:?}: {}", testnet_dir, e))?
    } else {
        Eth2TestnetConfig::hard_coded().map_err(|e| {
            format!(
                "The hard-coded testnet directory was invalid. \
                 This happens when Lighthouse is migrating between spec versions. \
                 Error : {}",
                e
            )
        })?
    })
}

>>>>>>> 1a3d1b30
/// A bit of hack to find an unused port.
///
/// Does not guarantee that the given port is unused after the function exists, just that it was
/// unused before the function started (i.e., it does not reserve a port).
///
/// Used for passing unused ports to libp2 so that lighthouse won't have to update
/// its own ENR.
///
/// NOTE: It is possible that libp2p/discv5 is unable to bind to the
/// ports returned by this function as the OS has a buffer period where
/// it doesn't allow binding to the same port even after the socket is closed.
/// We might have to use SO_REUSEADDR socket option from `std::net2` crate in
/// that case.
pub fn unused_port(transport: &str) -> Result<u16, String> {
    let local_addr = match transport {
        "tcp" => {
            let listener = TcpListener::bind("127.0.0.1:0").map_err(|e| {
                format!("Failed to create TCP listener to find unused port: {:?}", e)
            })?;
            listener.local_addr().map_err(|e| {
                format!(
                    "Failed to read TCP listener local_addr to find unused port: {:?}",
                    e
                )
            })?
        }
        "udp" => {
            let socket = UdpSocket::bind("127.0.0.1:0")
                .map_err(|e| format!("Failed to create UDP socket to find unused port: {:?}", e))?;
            socket.local_addr().map_err(|e| {
                format!(
                    "Failed to read UDP socket local_addr to find unused port: {:?}",
                    e
                )
            })?
        }
        _ => return Err("Invalid transport to find unused port".into()),
    };
    Ok(local_addr.port())
}

/// Write a configuration to file.
pub fn write_to_file<T>(path: PathBuf, config: &T) -> Result<(), String>
where
    T: Default + serde::de::DeserializeOwned + serde::Serialize,
{
    if let Ok(mut file) = File::create(path.clone()) {
        let toml_encoded = toml::to_string(&config).map_err(|e| {
            format!(
                "Failed to write configuration to {:?}. Error: {:?}",
                path, e
            )
        })?;
        file.write_all(toml_encoded.as_bytes())
            .unwrap_or_else(|_| panic!("Unable to write to {:?}", path));
    }

    Ok(())
}

/// Loads a `ClientConfig` from file. If unable to load from file, generates a default
/// configuration and saves that as a sample file.
pub fn read_from_file<T>(path: PathBuf) -> Result<Option<T>, String>
where
    T: Default + serde::de::DeserializeOwned + serde::Serialize,
{
    if let Ok(mut file) = File::open(path.clone()) {
        let mut contents = String::new();
        file.read_to_string(&mut contents)
            .map_err(|e| format!("Unable to read {:?}. Error: {:?}", path, e))?;

        let config = toml::from_str(&contents)
            .map_err(|e| format!("Unable to parse {:?}: {:?}", path, e))?;

        Ok(Some(config))
    } else {
        Ok(None)
    }
}<|MERGE_RESOLUTION|>--- conflicted
+++ resolved
@@ -3,11 +3,7 @@
 use client::{config::DEFAULT_DATADIR, ClientConfig, ClientGenesis};
 use eth2_libp2p::{Enr, Multiaddr};
 use eth2_testnet_config::Eth2TestnetConfig;
-<<<<<<< HEAD
-use slog::{crit, info, Logger};
-=======
-use slog::{crit, warn, Logger};
->>>>>>> 1a3d1b30
+use slog::{crit, info, warn, Logger};
 use ssz::Encode;
 use std::fs;
 use std::fs::File;
@@ -38,8 +34,6 @@
 
     client_config.data_dir = get_data_dir(cli_args);
 
-<<<<<<< HEAD
-=======
     // If necessary, remove any existing database and configuration
     if client_config.data_dir.exists() && cli_args.is_present("purge-db") {
         // Remove the chain_db.
@@ -66,20 +60,16 @@
         }
     }
 
->>>>>>> 1a3d1b30
     // Create `datadir` and any non-existing parent directories.
     fs::create_dir_all(&client_config.data_dir)
         .map_err(|e| format!("Failed to create data dir: {}", e))?;
 
-<<<<<<< HEAD
     // logs the chosen data directory
     let mut log_dir = client_config.data_dir.clone();
     // remove /beacon from the end
     log_dir.pop();
     info!(log, "Data directory initialised"; "datadir" => format!("{}",log_dir.into_os_string().into_string().expect("Datadir should be a valid os string")));
 
-=======
->>>>>>> 1a3d1b30
     // Load the client config, if it exists .
     let config_file_path = client_config.data_dir.join(CLIENT_CONFIG_FILENAME);
     let config_file_existed = config_file_path.exists();
@@ -148,13 +138,6 @@
                     .map_err(|_| format!("Invalid Multiaddr: {}", multiaddr))
             })
             .collect::<Result<Vec<Multiaddr>, _>>()?;
-<<<<<<< HEAD
-=======
-    }
-
-    if let Some(topics_str) = cli_args.value_of("topics") {
-        client_config.network.topics = topics_str.split(',').map(|s| s.into()).collect();
->>>>>>> 1a3d1b30
     }
 
     if let Some(enr_address_str) = cli_args.value_of("enr-address") {
@@ -336,26 +319,8 @@
         client_config.websocket_server.port = 0;
     }
 
-<<<<<<< HEAD
-    /*
-     * Load the eth2 testnet dir to obtain some addition config values.
-     */
-    let eth2_testnet_config: Eth2TestnetConfig<E> =
-        get_eth2_testnet_config(&client_config.testnet_dir)?;
-
-    client_config.eth1.deposit_contract_address =
-        format!("{:?}", eth2_testnet_config.deposit_contract_address()?);
-    client_config.eth1.deposit_contract_deploy_block =
-        eth2_testnet_config.deposit_contract_deploy_block;
-    client_config.eth1.lowest_cached_block_number =
-        client_config.eth1.deposit_contract_deploy_block;
-
-    if let Some(mut boot_nodes) = eth2_testnet_config.boot_enr {
-        client_config.network.boot_nodes.append(&mut boot_nodes)
-    }
-
-    /*
-     * Load the eth2 testnet dir to obtain some addition config values.
+    /*
+     * Load the eth2 testnet dir to obtain some additional config values.
      */
     let eth2_testnet_config: Eth2TestnetConfig<E> =
         get_eth2_testnet_config(&client_config.testnet_dir)?;
@@ -432,96 +397,6 @@
     })
 }
 
-=======
-    // ENR IP needs to be explicit for node to be discoverable
-    if client_config.network.discovery_address == Some(IpAddr::V4(Ipv4Addr::new(0, 0, 0, 0))) {
-        warn!(
-            log,
-            "Discovery address cannot be 0.0.0.0, Setting to to 127.0.0.1"
-        );
-        client_config.network.discovery_address =
-            Some("127.0.0.1".parse().expect("Valid IP address"))
-    }
-
-    /*
-     * Load the eth2 testnet dir to obtain some additional config values.
-     */
-    let eth2_testnet_config: Eth2TestnetConfig<E> =
-        get_eth2_testnet_config(&client_config.testnet_dir)?;
-
-    client_config.eth1.deposit_contract_address =
-        format!("{:?}", eth2_testnet_config.deposit_contract_address()?);
-    client_config.eth1.deposit_contract_deploy_block =
-        eth2_testnet_config.deposit_contract_deploy_block;
-    client_config.eth1.lowest_cached_block_number =
-        client_config.eth1.deposit_contract_deploy_block;
-
-    if let Some(mut boot_nodes) = eth2_testnet_config.boot_enr {
-        client_config.network.boot_nodes.append(&mut boot_nodes)
-    }
-
-    if let Some(genesis_state) = eth2_testnet_config.genesis_state {
-        // Note: re-serializing the genesis state is not so efficient, however it avoids adding
-        // trait bounds to the `ClientGenesis` enum. This would have significant flow-on
-        // effects.
-        client_config.genesis = ClientGenesis::SszBytes {
-            genesis_state_bytes: genesis_state.as_ssz_bytes(),
-        };
-    } else {
-        client_config.genesis = ClientGenesis::DepositContract;
-    }
-
-    if !config_file_existed {
-        write_to_file(config_file_path, &client_config)?;
-    }
-
-    Ok(client_config)
-}
-
-/// Gets the datadir which should be used.
-pub fn get_data_dir(cli_args: &ArgMatches) -> PathBuf {
-    // Read the `--datadir` flag.
-    //
-    // If it's not present, try and find the home directory (`~`) and push the default data
-    // directory onto it.
-    cli_args
-        .value_of("datadir")
-        .map(|path| PathBuf::from(path).join(BEACON_NODE_DIR))
-        .or_else(|| dirs::home_dir().map(|home| home.join(DEFAULT_DATADIR).join(BEACON_NODE_DIR)))
-        .unwrap_or_else(|| PathBuf::from("."))
-}
-
-/// Gets the testnet dir which should be used.
-pub fn get_testnet_dir(cli_args: &ArgMatches) -> Option<PathBuf> {
-    // Read the `--testnet-dir` flag.
-    if let Some(val) = cli_args.value_of("testnet-dir") {
-        Some(PathBuf::from(val))
-    } else {
-        None
-    }
-}
-
-/// If `testnet_dir` is `Some`, returns the `Eth2TestnetConfig` at that path or returns an error.
-/// If it is `None`, returns the "hard coded" config.
-pub fn get_eth2_testnet_config<E: EthSpec>(
-    testnet_dir: &Option<PathBuf>,
-) -> Result<Eth2TestnetConfig<E>, String> {
-    Ok(if let Some(testnet_dir) = testnet_dir {
-        Eth2TestnetConfig::load(testnet_dir.clone())
-            .map_err(|e| format!("Unable to open testnet dir at {:?}: {}", testnet_dir, e))?
-    } else {
-        Eth2TestnetConfig::hard_coded().map_err(|e| {
-            format!(
-                "The hard-coded testnet directory was invalid. \
-                 This happens when Lighthouse is migrating between spec versions. \
-                 Error : {}",
-                e
-            )
-        })?
-    })
-}
-
->>>>>>> 1a3d1b30
 /// A bit of hack to find an unused port.
 ///
 /// Does not guarantee that the given port is unused after the function exists, just that it was

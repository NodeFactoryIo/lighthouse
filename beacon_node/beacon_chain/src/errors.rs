--- conflicted
+++ resolved
@@ -1,8 +1,4 @@
 use crate::fork_choice::Error as ForkChoiceError;
-<<<<<<< HEAD
-use crate::metrics::Error as MetricsError;
-=======
->>>>>>> 0c3fdcd5
 use state_processing::per_block_processing::errors::{
     AttestationValidationError, IndexedAttestationValidationError,
 };
@@ -37,10 +33,6 @@
     MissingBeaconBlock(Hash256),
     MissingBeaconState(Hash256),
     SlotProcessingError(SlotProcessingError),
-<<<<<<< HEAD
-    MetricsError(String),
-=======
->>>>>>> 0c3fdcd5
     NoStateForAttestation {
         beacon_block_root: Hash256,
     },

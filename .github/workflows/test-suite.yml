name: test-suite

on: [push]

jobs:
  cargo-fmt:
    runs-on: ubuntu-latest
    steps:
    - uses: actions/checkout@v1
    - name: Get latest version of stable Rust
      run: rustup update stable
    - name: Check formatting with cargo fmt
      run: make cargo-fmt
  release-tests-ubuntu:
    runs-on: ubuntu-latest
    needs: cargo-fmt
    steps:
    - uses: actions/checkout@v1
    - name: Get latest version of stable Rust
      run: rustup update stable
    - name: Install ganache-cli
      run: sudo npm install -g ganache-cli
    - name: Run tests in release
      run: make test-release
  debug-tests-ubuntu:
    runs-on: ubuntu-latest
    needs: cargo-fmt
    steps:
    - uses: actions/checkout@v1
    - name: Get latest version of stable Rust
      run: rustup update stable
    - name: Install ganache-cli
      run: sudo npm install -g ganache-cli
    - name: Run tests in debug
      run: make test-debug
  ef-tests-ubuntu:
    runs-on: ubuntu-latest
    needs: cargo-fmt
    steps:
    - uses: actions/checkout@v1
    - name: Get latest version of stable Rust
      run: rustup update stable
    - name: Run eth2.0-spec-tests with and without fake_crypto
      run: make test-ef
  dockerfile-ubuntu:
    runs-on: ubuntu-latest
    needs: cargo-fmt
    steps:
    - uses: actions/checkout@v1
    - name: Build the root Dockerfile
      run: docker build .
  eth1-simulator-ubuntu:
    runs-on: ubuntu-latest
    needs: cargo-fmt
    steps:
    - uses: actions/checkout@v1
    - name: Install ganache-cli
      run: sudo npm install -g ganache-cli
<<<<<<< HEAD
    - name: Run the beacon chain sim that starts from an eth1 contract
      run: cargo run --release --bin simulator eth1-sim
  no-eth1-simulator-ubuntu:
=======
    - name: Run the beacon chain sim
      run: cargo run --release --bin simulator beacon-chain-sim
  check-benchmarks:
>>>>>>> 869b0621
    runs-on: ubuntu-latest
    needs: cargo-fmt
    steps:
    - uses: actions/checkout@v1
<<<<<<< HEAD
    - name: Install ganache-cli
      run: sudo npm install -g ganache-cli
    - name: Run the beacon chain sim without an eth1 connection
      run: cargo run --release --bin simulator no-eth1-sim
=======
    - name: Typecheck benchmark code without running it
      run: make check-benches
>>>>>>> 869b0621
<|MERGE_RESOLUTION|>--- conflicted
+++ resolved
@@ -56,25 +56,21 @@
     - uses: actions/checkout@v1
     - name: Install ganache-cli
       run: sudo npm install -g ganache-cli
-<<<<<<< HEAD
     - name: Run the beacon chain sim that starts from an eth1 contract
       run: cargo run --release --bin simulator eth1-sim
   no-eth1-simulator-ubuntu:
-=======
-    - name: Run the beacon chain sim
-      run: cargo run --release --bin simulator beacon-chain-sim
-  check-benchmarks:
->>>>>>> 869b0621
     runs-on: ubuntu-latest
     needs: cargo-fmt
     steps:
     - uses: actions/checkout@v1
-<<<<<<< HEAD
     - name: Install ganache-cli
       run: sudo npm install -g ganache-cli
     - name: Run the beacon chain sim without an eth1 connection
       run: cargo run --release --bin simulator no-eth1-sim
-=======
+  check-benchmarks:
+    runs-on: ubuntu-latest
+    needs: cargo-fmt
+    steps:
+    - uses: actions/checkout@v1
     - name: Typecheck benchmark code without running it
-      run: make check-benches
->>>>>>> 869b0621
+      run: make check-benches
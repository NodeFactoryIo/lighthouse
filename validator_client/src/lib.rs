--- conflicted
+++ resolved
@@ -382,14 +382,11 @@
             "seconds_to_wait" => (genesis_time - now).as_secs()
         );
 
-<<<<<<< HEAD
-        sleep(genesis_time - now).await;
-=======
         // Start polling the node for pre-genesis information, cancelling the polling as soon as the
         // timer runs out.
         tokio::select! {
             result = poll_whilst_waiting_for_genesis(beacon_node, genesis_time, context.log()) => result?,
-            () = delay_for(genesis_time - now) => ()
+            () = sleep(genesis_time - now) => ()
         };
 
         info!(
@@ -397,7 +394,6 @@
             "Genesis has occurred";
             "ms_since_genesis" => (genesis_time - now).as_millis()
         );
->>>>>>> 7d644103
     } else {
         info!(
             context.log(),
@@ -490,6 +486,6 @@
             }
         }
 
-        delay_for(WAITING_FOR_GENESIS_POLL_TIME).await;
+        sleep(WAITING_FOR_GENESIS_POLL_TIME).await;
     }
 }